--- conflicted
+++ resolved
@@ -43,12 +43,8 @@
 * `dns_servers` - (Optional) Information about the DNS servers to be used for DNS resolution. A Client VPN endpoint can have up to two DNS servers. If no DNS server is specified, the DNS address of the VPC that is to be associated with Client VPN endpoint is used as the DNS server.
 * `server_certificate_arn` - (Required) The ARN of the ACM server certificate.
 * `split_tunnel` - (Optional) Indicates whether split-tunnel is enabled on VPN endpoint. Default value is `false`.
-<<<<<<< HEAD
+* `self_service_portal` - (Optional) Specify whether to enable the self-service portal for the Client VPN endpoint. Values can be `enabled` or `disabled`. Default value is `disabled`.
 * `tags` - (Optional) A mapping of tags to assign to the resource. If configured with a provider [`default_tags` configuration block](https://www.terraform.io/docs/providers/aws/index.html#default_tags-configuration-block) present, tags with matching keys will overwrite those defined at the provider-level.
-=======
-* `self_service_portal` - (Optional) Specify whether to enable the self-service portal for the Client VPN endpoint. Values can be `enabled` or `disabled`. Default value is `disabled`.
-* `tags` - (Optional) A mapping of tags to assign to the resource.
->>>>>>> db27c4b4
 * `transport_protocol` - (Optional) The transport protocol to be used by the VPN session. Default value is `udp`.
 
 ### `authentication_options` Argument Reference
@@ -58,11 +54,8 @@
 * `active_directory_id` - (Optional) The ID of the Active Directory to be used for authentication if type is `directory-service-authentication`.
 * `root_certificate_chain_arn` - (Optional) The ARN of the client certificate. The certificate must be signed by a certificate authority (CA) and it must be provisioned in AWS Certificate Manager (ACM). Only necessary when type is set to `certificate-authentication`.
 * `saml_provider_arn` - (Optional) The ARN of the IAM SAML identity provider if type is `federated-authentication`.
-<<<<<<< HEAD
+* `self_service_saml_provider_arn` - (Optional) The ARN of the IAM SAML identity provider for the self service portal if type is `federated-authentication`.
 * `type` - (Required) The type of client authentication to be used. Specify `certificate-authentication` to use certificate-based authentication, `directory-service-authentication` to use Active Directory authentication, or `federated-authentication` to use Federated Authentication via SAML 2.0.
-=======
-* `self_service_saml_provider_arn` - (Optional) The ARN of the IAM SAML identity provider for the self service portal if type is `federated-authentication`.
->>>>>>> db27c4b4
 
 ### `connection_log_options` Argument Reference
 
