--- conflicted
+++ resolved
@@ -61,21 +61,9 @@
 	}
 
 	param := resp.Parameter
-<<<<<<< HEAD
-	d.SetId(*param.Name)
+
+	d.SetId(aws.StringValue(param.Name))
 	d.Set("arn", param.ARN)
-=======
-	d.SetId(aws.StringValue(param.Name))
-
-	arn := arn.ARN{
-		Partition: meta.(*AWSClient).partition,
-		Region:    meta.(*AWSClient).region,
-		Service:   "ssm",
-		AccountID: meta.(*AWSClient).accountid,
-		Resource:  fmt.Sprintf("parameter/%s", strings.TrimPrefix(d.Id(), "/")),
-	}
-	d.Set("arn", arn.String())
->>>>>>> 8b422183
 	d.Set("name", param.Name)
 	d.Set("type", param.Type)
 	d.Set("value", param.Value)
