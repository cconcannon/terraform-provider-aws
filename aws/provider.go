package aws

import (
	"bytes"
	"fmt"
	"log"

	"github.com/hashicorp/terraform/helper/hashcode"
	"github.com/hashicorp/terraform/helper/mutexkv"
	"github.com/hashicorp/terraform/helper/schema"
	"github.com/hashicorp/terraform/terraform"
	homedir "github.com/mitchellh/go-homedir"
)

// Provider returns a terraform.ResourceProvider.
func Provider() terraform.ResourceProvider {
	// TODO: Move the validation to this, requires conditional schemas
	// TODO: Move the configuration to this, requires validation

	// The actual provider
	return &schema.Provider{
		Schema: map[string]*schema.Schema{
			"access_key": {
				Type:        schema.TypeString,
				Optional:    true,
				Default:     "",
				Description: descriptions["access_key"],
			},

			"secret_key": {
				Type:        schema.TypeString,
				Optional:    true,
				Default:     "",
				Description: descriptions["secret_key"],
			},

			"profile": {
				Type:        schema.TypeString,
				Optional:    true,
				Default:     "",
				Description: descriptions["profile"],
			},

			"assume_role": assumeRoleSchema(),

			"shared_credentials_file": {
				Type:        schema.TypeString,
				Optional:    true,
				Default:     "",
				Description: descriptions["shared_credentials_file"],
			},

			"token": {
				Type:        schema.TypeString,
				Optional:    true,
				Default:     "",
				Description: descriptions["token"],
			},

			"region": {
				Type:     schema.TypeString,
				Required: true,
				DefaultFunc: schema.MultiEnvDefaultFunc([]string{
					"AWS_REGION",
					"AWS_DEFAULT_REGION",
				}, nil),
				Description:  descriptions["region"],
				InputDefault: "us-east-1",
			},

			"max_retries": {
				Type:        schema.TypeInt,
				Optional:    true,
				Default:     25,
				Description: descriptions["max_retries"],
			},

			"allowed_account_ids": {
				Type:          schema.TypeSet,
				Elem:          &schema.Schema{Type: schema.TypeString},
				Optional:      true,
				ConflictsWith: []string{"forbidden_account_ids"},
				Set:           schema.HashString,
			},

			"forbidden_account_ids": {
				Type:          schema.TypeSet,
				Elem:          &schema.Schema{Type: schema.TypeString},
				Optional:      true,
				ConflictsWith: []string{"allowed_account_ids"},
				Set:           schema.HashString,
			},

			"dynamodb_endpoint": {
				Type:        schema.TypeString,
				Optional:    true,
				Default:     "",
				Description: descriptions["dynamodb_endpoint"],
				Removed:     "Use `dynamodb` inside `endpoints` block instead",
			},

			"kinesis_endpoint": {
				Type:        schema.TypeString,
				Optional:    true,
				Default:     "",
				Description: descriptions["kinesis_endpoint"],
				Removed:     "Use `kinesis` inside `endpoints` block instead",
			},

			"endpoints": endpointsSchema(),

			"insecure": {
				Type:        schema.TypeBool,
				Optional:    true,
				Default:     false,
				Description: descriptions["insecure"],
			},

			"skip_credentials_validation": {
				Type:        schema.TypeBool,
				Optional:    true,
				Default:     false,
				Description: descriptions["skip_credentials_validation"],
			},

			"skip_get_ec2_platforms": {
				Type:        schema.TypeBool,
				Optional:    true,
				Default:     false,
				Description: descriptions["skip_get_ec2_platforms"],
			},

			"skip_region_validation": {
				Type:        schema.TypeBool,
				Optional:    true,
				Default:     false,
				Description: descriptions["skip_region_validation"],
			},

			"skip_requesting_account_id": {
				Type:        schema.TypeBool,
				Optional:    true,
				Default:     false,
				Description: descriptions["skip_requesting_account_id"],
			},

			"skip_metadata_api_check": {
				Type:        schema.TypeBool,
				Optional:    true,
				Default:     false,
				Description: descriptions["skip_metadata_api_check"],
			},

			"s3_force_path_style": {
				Type:        schema.TypeBool,
				Optional:    true,
				Default:     false,
				Description: descriptions["s3_force_path_style"],
			},
		},

		DataSourcesMap: map[string]*schema.Resource{
			"aws_acm_certificate":                  dataSourceAwsAcmCertificate(),
			"aws_ami":                              dataSourceAwsAmi(),
			"aws_ami_ids":                          dataSourceAwsAmiIds(),
			"aws_api_gateway_rest_api":             dataSourceAwsApiGatewayRestApi(),
			"aws_autoscaling_groups":               dataSourceAwsAutoscalingGroups(),
			"aws_availability_zone":                dataSourceAwsAvailabilityZone(),
			"aws_availability_zones":               dataSourceAwsAvailabilityZones(),
<<<<<<< HEAD
			"aws_batch_job_queue":                  dataSourceAwsBatchJobQueue(),
=======
			"aws_batch_compute_environment":        dataSourceAwsBatchComputeEnvironment(),
>>>>>>> 20aebab9
			"aws_billing_service_account":          dataSourceAwsBillingServiceAccount(),
			"aws_caller_identity":                  dataSourceAwsCallerIdentity(),
			"aws_canonical_user_id":                dataSourceAwsCanonicalUserId(),
			"aws_cloudformation_stack":             dataSourceAwsCloudFormationStack(),
			"aws_cloudtrail_service_account":       dataSourceAwsCloudTrailServiceAccount(),
			"aws_cloudwatch_log_group":             dataSourceAwsCloudwatchLogGroup(),
			"aws_cognito_user_pools":               dataSourceAwsCognitoUserPools(),
			"aws_db_instance":                      dataSourceAwsDbInstance(),
			"aws_db_snapshot":                      dataSourceAwsDbSnapshot(),
			"aws_dynamodb_table":                   dataSourceAwsDynamoDbTable(),
			"aws_ebs_snapshot":                     dataSourceAwsEbsSnapshot(),
			"aws_ebs_snapshot_ids":                 dataSourceAwsEbsSnapshotIds(),
			"aws_ebs_volume":                       dataSourceAwsEbsVolume(),
			"aws_ecr_repository":                   dataSourceAwsEcrRepository(),
			"aws_ecs_cluster":                      dataSourceAwsEcsCluster(),
			"aws_ecs_container_definition":         dataSourceAwsEcsContainerDefinition(),
			"aws_ecs_task_definition":              dataSourceAwsEcsTaskDefinition(),
			"aws_efs_file_system":                  dataSourceAwsEfsFileSystem(),
			"aws_efs_mount_target":                 dataSourceAwsEfsMountTarget(),
			"aws_eip":                              dataSourceAwsEip(),
			"aws_elastic_beanstalk_hosted_zone":    dataSourceAwsElasticBeanstalkHostedZone(),
			"aws_elastic_beanstalk_solution_stack": dataSourceAwsElasticBeanstalkSolutionStack(),
			"aws_elasticache_cluster":              dataSourceAwsElastiCacheCluster(),
			"aws_elb":                              dataSourceAwsElb(),
			"aws_elasticache_replication_group":    dataSourceAwsElasticacheReplicationGroup(),
			"aws_elb_hosted_zone_id":               dataSourceAwsElbHostedZoneId(),
			"aws_elb_service_account":              dataSourceAwsElbServiceAccount(),
			"aws_iam_account_alias":                dataSourceAwsIamAccountAlias(),
			"aws_iam_group":                        dataSourceAwsIAMGroup(),
			"aws_iam_instance_profile":             dataSourceAwsIAMInstanceProfile(),
			"aws_iam_policy":                       dataSourceAwsIAMPolicy(),
			"aws_iam_policy_document":              dataSourceAwsIamPolicyDocument(),
			"aws_iam_role":                         dataSourceAwsIAMRole(),
			"aws_iam_server_certificate":           dataSourceAwsIAMServerCertificate(),
			"aws_iam_user":                         dataSourceAwsIAMUser(),
			"aws_internet_gateway":                 dataSourceAwsInternetGateway(),
			"aws_inspector_rules_packages":         dataSourceAwsInspectorRulesPackages(),
			"aws_instance":                         dataSourceAwsInstance(),
			"aws_instances":                        dataSourceAwsInstances(),
			"aws_ip_ranges":                        dataSourceAwsIPRanges(),
			"aws_kinesis_stream":                   dataSourceAwsKinesisStream(),
			"aws_kms_alias":                        dataSourceAwsKmsAlias(),
			"aws_kms_ciphertext":                   dataSourceAwsKmsCiphertext(),
			"aws_kms_key":                          dataSourceAwsKmsKey(),
			"aws_kms_secret":                       dataSourceAwsKmsSecret(),
			"aws_nat_gateway":                      dataSourceAwsNatGateway(),
			"aws_network_interface":                dataSourceAwsNetworkInterface(),
			"aws_partition":                        dataSourceAwsPartition(),
			"aws_prefix_list":                      dataSourceAwsPrefixList(),
			"aws_rds_cluster":                      dataSourceAwsRdsCluster(),
			"aws_redshift_service_account":         dataSourceAwsRedshiftServiceAccount(),
			"aws_region":                           dataSourceAwsRegion(),
			"aws_route_table":                      dataSourceAwsRouteTable(),
			"aws_route53_zone":                     dataSourceAwsRoute53Zone(),
			"aws_s3_bucket":                        dataSourceAwsS3Bucket(),
			"aws_s3_bucket_object":                 dataSourceAwsS3BucketObject(),
			"aws_sns_topic":                        dataSourceAwsSnsTopic(),
			"aws_sqs_queue":                        dataSourceAwsSqsQueue(),
			"aws_ssm_parameter":                    dataSourceAwsSsmParameter(),
			"aws_subnet":                           dataSourceAwsSubnet(),
			"aws_subnet_ids":                       dataSourceAwsSubnetIDs(),
			"aws_security_group":                   dataSourceAwsSecurityGroup(),
			"aws_vpc":                              dataSourceAwsVpc(),
			"aws_vpc_endpoint":                     dataSourceAwsVpcEndpoint(),
			"aws_vpc_endpoint_service":             dataSourceAwsVpcEndpointService(),
			"aws_vpc_peering_connection":           dataSourceAwsVpcPeeringConnection(),
			"aws_vpn_gateway":                      dataSourceAwsVpnGateway(),

			// Adding the Aliases for the ALB -> LB Rename
			"aws_lb":               dataSourceAwsLb(),
			"aws_alb":              dataSourceAwsLb(),
			"aws_lb_listener":      dataSourceAwsLbListener(),
			"aws_alb_listener":     dataSourceAwsLbListener(),
			"aws_lb_target_group":  dataSourceAwsLbTargetGroup(),
			"aws_alb_target_group": dataSourceAwsLbTargetGroup(),
		},

		ResourcesMap: map[string]*schema.Resource{
			"aws_acm_certificate":                          resourceAwsAcmCertificate(),
			"aws_acm_certificate_validation":               resourceAwsAcmCertificateValidation(),
			"aws_ami":                                      resourceAwsAmi(),
			"aws_ami_copy":                                 resourceAwsAmiCopy(),
			"aws_ami_from_instance":                        resourceAwsAmiFromInstance(),
			"aws_ami_launch_permission":                    resourceAwsAmiLaunchPermission(),
			"aws_api_gateway_account":                      resourceAwsApiGatewayAccount(),
			"aws_api_gateway_api_key":                      resourceAwsApiGatewayApiKey(),
			"aws_api_gateway_authorizer":                   resourceAwsApiGatewayAuthorizer(),
			"aws_api_gateway_base_path_mapping":            resourceAwsApiGatewayBasePathMapping(),
			"aws_api_gateway_client_certificate":           resourceAwsApiGatewayClientCertificate(),
			"aws_api_gateway_deployment":                   resourceAwsApiGatewayDeployment(),
			"aws_api_gateway_documentation_part":           resourceAwsApiGatewayDocumentationPart(),
			"aws_api_gateway_documentation_version":        resourceAwsApiGatewayDocumentationVersion(),
			"aws_api_gateway_domain_name":                  resourceAwsApiGatewayDomainName(),
			"aws_api_gateway_gateway_response":             resourceAwsApiGatewayGatewayResponse(),
			"aws_api_gateway_integration":                  resourceAwsApiGatewayIntegration(),
			"aws_api_gateway_integration_response":         resourceAwsApiGatewayIntegrationResponse(),
			"aws_api_gateway_method":                       resourceAwsApiGatewayMethod(),
			"aws_api_gateway_method_response":              resourceAwsApiGatewayMethodResponse(),
			"aws_api_gateway_method_settings":              resourceAwsApiGatewayMethodSettings(),
			"aws_api_gateway_model":                        resourceAwsApiGatewayModel(),
			"aws_api_gateway_request_validator":            resourceAwsApiGatewayRequestValidator(),
			"aws_api_gateway_resource":                     resourceAwsApiGatewayResource(),
			"aws_api_gateway_rest_api":                     resourceAwsApiGatewayRestApi(),
			"aws_api_gateway_stage":                        resourceAwsApiGatewayStage(),
			"aws_api_gateway_usage_plan":                   resourceAwsApiGatewayUsagePlan(),
			"aws_api_gateway_usage_plan_key":               resourceAwsApiGatewayUsagePlanKey(),
			"aws_api_gateway_vpc_link":                     resourceAwsApiGatewayVpcLink(),
			"aws_app_cookie_stickiness_policy":             resourceAwsAppCookieStickinessPolicy(),
			"aws_appautoscaling_target":                    resourceAwsAppautoscalingTarget(),
			"aws_appautoscaling_policy":                    resourceAwsAppautoscalingPolicy(),
			"aws_appautoscaling_scheduled_action":          resourceAwsAppautoscalingScheduledAction(),
			"aws_appsync_datasource":                       resourceAwsAppsyncDatasource(),
			"aws_appsync_graphql_api":                      resourceAwsAppsyncGraphqlApi(),
			"aws_athena_database":                          resourceAwsAthenaDatabase(),
			"aws_athena_named_query":                       resourceAwsAthenaNamedQuery(),
			"aws_autoscaling_attachment":                   resourceAwsAutoscalingAttachment(),
			"aws_autoscaling_group":                        resourceAwsAutoscalingGroup(),
			"aws_autoscaling_lifecycle_hook":               resourceAwsAutoscalingLifecycleHook(),
			"aws_autoscaling_notification":                 resourceAwsAutoscalingNotification(),
			"aws_autoscaling_policy":                       resourceAwsAutoscalingPolicy(),
			"aws_autoscaling_schedule":                     resourceAwsAutoscalingSchedule(),
			"aws_cloud9_environment_ec2":                   resourceAwsCloud9EnvironmentEc2(),
			"aws_cloudformation_stack":                     resourceAwsCloudFormationStack(),
			"aws_cloudfront_distribution":                  resourceAwsCloudFrontDistribution(),
			"aws_cloudfront_origin_access_identity":        resourceAwsCloudFrontOriginAccessIdentity(),
			"aws_cloudtrail":                               resourceAwsCloudTrail(),
			"aws_cloudwatch_event_permission":              resourceAwsCloudWatchEventPermission(),
			"aws_cloudwatch_event_rule":                    resourceAwsCloudWatchEventRule(),
			"aws_cloudwatch_event_target":                  resourceAwsCloudWatchEventTarget(),
			"aws_cloudwatch_log_destination":               resourceAwsCloudWatchLogDestination(),
			"aws_cloudwatch_log_destination_policy":        resourceAwsCloudWatchLogDestinationPolicy(),
			"aws_cloudwatch_log_group":                     resourceAwsCloudWatchLogGroup(),
			"aws_cloudwatch_log_metric_filter":             resourceAwsCloudWatchLogMetricFilter(),
			"aws_cloudwatch_log_resource_policy":           resourceAwsCloudWatchLogResourcePolicy(),
			"aws_cloudwatch_log_stream":                    resourceAwsCloudWatchLogStream(),
			"aws_cloudwatch_log_subscription_filter":       resourceAwsCloudwatchLogSubscriptionFilter(),
			"aws_config_config_rule":                       resourceAwsConfigConfigRule(),
			"aws_config_configuration_recorder":            resourceAwsConfigConfigurationRecorder(),
			"aws_config_configuration_recorder_status":     resourceAwsConfigConfigurationRecorderStatus(),
			"aws_config_delivery_channel":                  resourceAwsConfigDeliveryChannel(),
			"aws_cognito_identity_pool":                    resourceAwsCognitoIdentityPool(),
			"aws_cognito_identity_pool_roles_attachment":   resourceAwsCognitoIdentityPoolRolesAttachment(),
			"aws_cognito_user_group":                       resourceAwsCognitoUserGroup(),
			"aws_cognito_user_pool":                        resourceAwsCognitoUserPool(),
			"aws_cognito_user_pool_client":                 resourceAwsCognitoUserPoolClient(),
			"aws_cognito_user_pool_domain":                 resourceAwsCognitoUserPoolDomain(),
			"aws_cloudwatch_metric_alarm":                  resourceAwsCloudWatchMetricAlarm(),
			"aws_cloudwatch_dashboard":                     resourceAwsCloudWatchDashboard(),
			"aws_codedeploy_app":                           resourceAwsCodeDeployApp(),
			"aws_codedeploy_deployment_config":             resourceAwsCodeDeployDeploymentConfig(),
			"aws_codedeploy_deployment_group":              resourceAwsCodeDeployDeploymentGroup(),
			"aws_codecommit_repository":                    resourceAwsCodeCommitRepository(),
			"aws_codecommit_trigger":                       resourceAwsCodeCommitTrigger(),
			"aws_codebuild_project":                        resourceAwsCodeBuildProject(),
			"aws_codepipeline":                             resourceAwsCodePipeline(),
			"aws_customer_gateway":                         resourceAwsCustomerGateway(),
			"aws_dax_cluster":                              resourceAwsDaxCluster(),
			"aws_db_event_subscription":                    resourceAwsDbEventSubscription(),
			"aws_db_instance":                              resourceAwsDbInstance(),
			"aws_db_option_group":                          resourceAwsDbOptionGroup(),
			"aws_db_parameter_group":                       resourceAwsDbParameterGroup(),
			"aws_db_security_group":                        resourceAwsDbSecurityGroup(),
			"aws_db_snapshot":                              resourceAwsDbSnapshot(),
			"aws_db_subnet_group":                          resourceAwsDbSubnetGroup(),
			"aws_devicefarm_project":                       resourceAwsDevicefarmProject(),
			"aws_directory_service_directory":              resourceAwsDirectoryServiceDirectory(),
			"aws_directory_service_conditional_forwarder":  resourceAwsDirectoryServiceConditionalForwarder(),
			"aws_dms_certificate":                          resourceAwsDmsCertificate(),
			"aws_dms_endpoint":                             resourceAwsDmsEndpoint(),
			"aws_dms_replication_instance":                 resourceAwsDmsReplicationInstance(),
			"aws_dms_replication_subnet_group":             resourceAwsDmsReplicationSubnetGroup(),
			"aws_dms_replication_task":                     resourceAwsDmsReplicationTask(),
			"aws_dx_lag":                                   resourceAwsDxLag(),
			"aws_dx_connection":                            resourceAwsDxConnection(),
			"aws_dx_connection_association":                resourceAwsDxConnectionAssociation(),
			"aws_dynamodb_table":                           resourceAwsDynamoDbTable(),
			"aws_dynamodb_table_item":                      resourceAwsDynamoDbTableItem(),
			"aws_dynamodb_global_table":                    resourceAwsDynamoDbGlobalTable(),
			"aws_ebs_snapshot":                             resourceAwsEbsSnapshot(),
			"aws_ebs_volume":                               resourceAwsEbsVolume(),
			"aws_ecr_lifecycle_policy":                     resourceAwsEcrLifecyclePolicy(),
			"aws_ecr_repository":                           resourceAwsEcrRepository(),
			"aws_ecr_repository_policy":                    resourceAwsEcrRepositoryPolicy(),
			"aws_ecs_cluster":                              resourceAwsEcsCluster(),
			"aws_ecs_service":                              resourceAwsEcsService(),
			"aws_ecs_task_definition":                      resourceAwsEcsTaskDefinition(),
			"aws_efs_file_system":                          resourceAwsEfsFileSystem(),
			"aws_efs_mount_target":                         resourceAwsEfsMountTarget(),
			"aws_egress_only_internet_gateway":             resourceAwsEgressOnlyInternetGateway(),
			"aws_eip":                                      resourceAwsEip(),
			"aws_eip_association":                          resourceAwsEipAssociation(),
			"aws_elasticache_cluster":                      resourceAwsElasticacheCluster(),
			"aws_elasticache_parameter_group":              resourceAwsElasticacheParameterGroup(),
			"aws_elasticache_replication_group":            resourceAwsElasticacheReplicationGroup(),
			"aws_elasticache_security_group":               resourceAwsElasticacheSecurityGroup(),
			"aws_elasticache_subnet_group":                 resourceAwsElasticacheSubnetGroup(),
			"aws_elastic_beanstalk_application":            resourceAwsElasticBeanstalkApplication(),
			"aws_elastic_beanstalk_application_version":    resourceAwsElasticBeanstalkApplicationVersion(),
			"aws_elastic_beanstalk_configuration_template": resourceAwsElasticBeanstalkConfigurationTemplate(),
			"aws_elastic_beanstalk_environment":            resourceAwsElasticBeanstalkEnvironment(),
			"aws_elasticsearch_domain":                     resourceAwsElasticSearchDomain(),
			"aws_elasticsearch_domain_policy":              resourceAwsElasticSearchDomainPolicy(),
			"aws_elastictranscoder_pipeline":               resourceAwsElasticTranscoderPipeline(),
			"aws_elastictranscoder_preset":                 resourceAwsElasticTranscoderPreset(),
			"aws_elb":                                      resourceAwsElb(),
			"aws_elb_attachment":                           resourceAwsElbAttachment(),
			"aws_emr_cluster":                              resourceAwsEMRCluster(),
			"aws_emr_instance_group":                       resourceAwsEMRInstanceGroup(),
			"aws_emr_security_configuration":               resourceAwsEMRSecurityConfiguration(),
			"aws_flow_log":                                 resourceAwsFlowLog(),
			"aws_gamelift_alias":                           resourceAwsGameliftAlias(),
			"aws_gamelift_build":                           resourceAwsGameliftBuild(),
			"aws_gamelift_fleet":                           resourceAwsGameliftFleet(),
			"aws_glacier_vault":                            resourceAwsGlacierVault(),
			"aws_glue_catalog_database":                    resourceAwsGlueCatalogDatabase(),
			"aws_glue_connection":                          resourceAwsGlueConnection(),
			"aws_glue_job":                                 resourceAwsGlueJob(),
			"aws_guardduty_detector":                       resourceAwsGuardDutyDetector(),
			"aws_guardduty_ipset":                          resourceAwsGuardDutyIpset(),
			"aws_guardduty_member":                         resourceAwsGuardDutyMember(),
			"aws_guardduty_threatintelset":                 resourceAwsGuardDutyThreatintelset(),
			"aws_iam_access_key":                           resourceAwsIamAccessKey(),
			"aws_iam_account_alias":                        resourceAwsIamAccountAlias(),
			"aws_iam_account_password_policy":              resourceAwsIamAccountPasswordPolicy(),
			"aws_iam_group_policy":                         resourceAwsIamGroupPolicy(),
			"aws_iam_group":                                resourceAwsIamGroup(),
			"aws_iam_group_membership":                     resourceAwsIamGroupMembership(),
			"aws_iam_group_policy_attachment":              resourceAwsIamGroupPolicyAttachment(),
			"aws_iam_instance_profile":                     resourceAwsIamInstanceProfile(),
			"aws_iam_openid_connect_provider":              resourceAwsIamOpenIDConnectProvider(),
			"aws_iam_policy":                               resourceAwsIamPolicy(),
			"aws_iam_policy_attachment":                    resourceAwsIamPolicyAttachment(),
			"aws_iam_role_policy_attachment":               resourceAwsIamRolePolicyAttachment(),
			"aws_iam_role_policy":                          resourceAwsIamRolePolicy(),
			"aws_iam_role":                                 resourceAwsIamRole(),
			"aws_iam_saml_provider":                        resourceAwsIamSamlProvider(),
			"aws_iam_server_certificate":                   resourceAwsIAMServerCertificate(),
			"aws_iam_service_linked_role":                  resourceAwsIamServiceLinkedRole(),
			"aws_iam_user_policy_attachment":               resourceAwsIamUserPolicyAttachment(),
			"aws_iam_user_policy":                          resourceAwsIamUserPolicy(),
			"aws_iam_user_ssh_key":                         resourceAwsIamUserSshKey(),
			"aws_iam_user":                                 resourceAwsIamUser(),
			"aws_iam_user_login_profile":                   resourceAwsIamUserLoginProfile(),
			"aws_inspector_assessment_target":              resourceAWSInspectorAssessmentTarget(),
			"aws_inspector_assessment_template":            resourceAWSInspectorAssessmentTemplate(),
			"aws_inspector_resource_group":                 resourceAWSInspectorResourceGroup(),
			"aws_instance":                                 resourceAwsInstance(),
			"aws_internet_gateway":                         resourceAwsInternetGateway(),
			"aws_iot_certificate":                          resourceAwsIotCertificate(),
			"aws_iot_policy":                               resourceAwsIotPolicy(),
			"aws_iot_thing":                                resourceAwsIotThing(),
			"aws_iot_thing_type":                           resourceAwsIotThingType(),
			"aws_iot_topic_rule":                           resourceAwsIotTopicRule(),
			"aws_key_pair":                                 resourceAwsKeyPair(),
			"aws_kinesis_firehose_delivery_stream":         resourceAwsKinesisFirehoseDeliveryStream(),
			"aws_kinesis_stream":                           resourceAwsKinesisStream(),
			"aws_kms_alias":                                resourceAwsKmsAlias(),
			"aws_kms_grant":                                resourceAwsKmsGrant(),
			"aws_kms_key":                                  resourceAwsKmsKey(),
			"aws_lambda_function":                          resourceAwsLambdaFunction(),
			"aws_lambda_event_source_mapping":              resourceAwsLambdaEventSourceMapping(),
			"aws_lambda_alias":                             resourceAwsLambdaAlias(),
			"aws_lambda_permission":                        resourceAwsLambdaPermission(),
			"aws_launch_configuration":                     resourceAwsLaunchConfiguration(),
			"aws_launch_template":                          resourceAwsLaunchTemplate(),
			"aws_lightsail_domain":                         resourceAwsLightsailDomain(),
			"aws_lightsail_instance":                       resourceAwsLightsailInstance(),
			"aws_lightsail_key_pair":                       resourceAwsLightsailKeyPair(),
			"aws_lightsail_static_ip":                      resourceAwsLightsailStaticIp(),
			"aws_lightsail_static_ip_attachment":           resourceAwsLightsailStaticIpAttachment(),
			"aws_lb_cookie_stickiness_policy":              resourceAwsLBCookieStickinessPolicy(),
			"aws_load_balancer_policy":                     resourceAwsLoadBalancerPolicy(),
			"aws_load_balancer_backend_server_policy":      resourceAwsLoadBalancerBackendServerPolicies(),
			"aws_load_balancer_listener_policy":            resourceAwsLoadBalancerListenerPolicies(),
			"aws_lb_ssl_negotiation_policy":                resourceAwsLBSSLNegotiationPolicy(),
			"aws_main_route_table_association":             resourceAwsMainRouteTableAssociation(),
			"aws_mq_broker":                                resourceAwsMqBroker(),
			"aws_mq_configuration":                         resourceAwsMqConfiguration(),
			"aws_media_store_container":                    resourceAwsMediaStoreContainer(),
			"aws_nat_gateway":                              resourceAwsNatGateway(),
			"aws_network_acl":                              resourceAwsNetworkAcl(),
			"aws_default_network_acl":                      resourceAwsDefaultNetworkAcl(),
			"aws_network_acl_rule":                         resourceAwsNetworkAclRule(),
			"aws_network_interface":                        resourceAwsNetworkInterface(),
			"aws_network_interface_attachment":             resourceAwsNetworkInterfaceAttachment(),
			"aws_opsworks_application":                     resourceAwsOpsworksApplication(),
			"aws_opsworks_stack":                           resourceAwsOpsworksStack(),
			"aws_opsworks_java_app_layer":                  resourceAwsOpsworksJavaAppLayer(),
			"aws_opsworks_haproxy_layer":                   resourceAwsOpsworksHaproxyLayer(),
			"aws_opsworks_static_web_layer":                resourceAwsOpsworksStaticWebLayer(),
			"aws_opsworks_php_app_layer":                   resourceAwsOpsworksPhpAppLayer(),
			"aws_opsworks_rails_app_layer":                 resourceAwsOpsworksRailsAppLayer(),
			"aws_opsworks_nodejs_app_layer":                resourceAwsOpsworksNodejsAppLayer(),
			"aws_opsworks_memcached_layer":                 resourceAwsOpsworksMemcachedLayer(),
			"aws_opsworks_mysql_layer":                     resourceAwsOpsworksMysqlLayer(),
			"aws_opsworks_ganglia_layer":                   resourceAwsOpsworksGangliaLayer(),
			"aws_opsworks_custom_layer":                    resourceAwsOpsworksCustomLayer(),
			"aws_opsworks_instance":                        resourceAwsOpsworksInstance(),
			"aws_opsworks_user_profile":                    resourceAwsOpsworksUserProfile(),
			"aws_opsworks_permission":                      resourceAwsOpsworksPermission(),
			"aws_opsworks_rds_db_instance":                 resourceAwsOpsworksRdsDbInstance(),
			"aws_organizations_organization":               resourceAwsOrganizationsOrganization(),
			"aws_organizations_account":                    resourceAwsOrganizationsAccount(),
			"aws_placement_group":                          resourceAwsPlacementGroup(),
			"aws_proxy_protocol_policy":                    resourceAwsProxyProtocolPolicy(),
			"aws_rds_cluster":                              resourceAwsRDSCluster(),
			"aws_rds_cluster_instance":                     resourceAwsRDSClusterInstance(),
			"aws_rds_cluster_parameter_group":              resourceAwsRDSClusterParameterGroup(),
			"aws_redshift_cluster":                         resourceAwsRedshiftCluster(),
			"aws_redshift_security_group":                  resourceAwsRedshiftSecurityGroup(),
			"aws_redshift_parameter_group":                 resourceAwsRedshiftParameterGroup(),
			"aws_redshift_subnet_group":                    resourceAwsRedshiftSubnetGroup(),
			"aws_route53_delegation_set":                   resourceAwsRoute53DelegationSet(),
			"aws_route53_query_log":                        resourceAwsRoute53QueryLog(),
			"aws_route53_record":                           resourceAwsRoute53Record(),
			"aws_route53_zone_association":                 resourceAwsRoute53ZoneAssociation(),
			"aws_route53_zone":                             resourceAwsRoute53Zone(),
			"aws_route53_health_check":                     resourceAwsRoute53HealthCheck(),
			"aws_route":                                    resourceAwsRoute(),
			"aws_route_table":                              resourceAwsRouteTable(),
			"aws_default_route_table":                      resourceAwsDefaultRouteTable(),
			"aws_route_table_association":                  resourceAwsRouteTableAssociation(),
			"aws_ses_active_receipt_rule_set":              resourceAwsSesActiveReceiptRuleSet(),
			"aws_ses_domain_identity":                      resourceAwsSesDomainIdentity(),
			"aws_ses_domain_identity_verification":         resourceAwsSesDomainIdentityVerification(),
			"aws_ses_domain_dkim":                          resourceAwsSesDomainDkim(),
			"aws_ses_domain_mail_from":                     resourceAwsSesDomainMailFrom(),
			"aws_ses_receipt_filter":                       resourceAwsSesReceiptFilter(),
			"aws_ses_receipt_rule":                         resourceAwsSesReceiptRule(),
			"aws_ses_receipt_rule_set":                     resourceAwsSesReceiptRuleSet(),
			"aws_ses_configuration_set":                    resourceAwsSesConfigurationSet(),
			"aws_ses_event_destination":                    resourceAwsSesEventDestination(),
			"aws_ses_identity_notification_topic":          resourceAwsSesNotificationTopic(),
			"aws_ses_template":                             resourceAwsSesTemplate(),
			"aws_s3_bucket":                                resourceAwsS3Bucket(),
			"aws_s3_bucket_policy":                         resourceAwsS3BucketPolicy(),
			"aws_s3_bucket_object":                         resourceAwsS3BucketObject(),
			"aws_s3_bucket_notification":                   resourceAwsS3BucketNotification(),
			"aws_s3_bucket_metric":                         resourceAwsS3BucketMetric(),
			"aws_security_group":                           resourceAwsSecurityGroup(),
			"aws_network_interface_sg_attachment":          resourceAwsNetworkInterfaceSGAttachment(),
			"aws_default_security_group":                   resourceAwsDefaultSecurityGroup(),
			"aws_security_group_rule":                      resourceAwsSecurityGroupRule(),
			"aws_servicecatalog_portfolio":                 resourceAwsServiceCatalogPortfolio(),
			"aws_service_discovery_private_dns_namespace":  resourceAwsServiceDiscoveryPrivateDnsNamespace(),
			"aws_service_discovery_public_dns_namespace":   resourceAwsServiceDiscoveryPublicDnsNamespace(),
			"aws_service_discovery_service":                resourceAwsServiceDiscoveryService(),
			"aws_simpledb_domain":                          resourceAwsSimpleDBDomain(),
			"aws_ssm_activation":                           resourceAwsSsmActivation(),
			"aws_ssm_association":                          resourceAwsSsmAssociation(),
			"aws_ssm_document":                             resourceAwsSsmDocument(),
			"aws_ssm_maintenance_window":                   resourceAwsSsmMaintenanceWindow(),
			"aws_ssm_maintenance_window_target":            resourceAwsSsmMaintenanceWindowTarget(),
			"aws_ssm_maintenance_window_task":              resourceAwsSsmMaintenanceWindowTask(),
			"aws_ssm_patch_baseline":                       resourceAwsSsmPatchBaseline(),
			"aws_ssm_patch_group":                          resourceAwsSsmPatchGroup(),
			"aws_ssm_parameter":                            resourceAwsSsmParameter(),
			"aws_ssm_resource_data_sync":                   resourceAwsSsmResourceDataSync(),
			"aws_spot_datafeed_subscription":               resourceAwsSpotDataFeedSubscription(),
			"aws_spot_instance_request":                    resourceAwsSpotInstanceRequest(),
			"aws_spot_fleet_request":                       resourceAwsSpotFleetRequest(),
			"aws_sqs_queue":                                resourceAwsSqsQueue(),
			"aws_sqs_queue_policy":                         resourceAwsSqsQueuePolicy(),
			"aws_snapshot_create_volume_permission":        resourceAwsSnapshotCreateVolumePermission(),
			"aws_sns_platform_application":                 resourceAwsSnsPlatformApplication(),
			"aws_sns_topic":                                resourceAwsSnsTopic(),
			"aws_sns_topic_policy":                         resourceAwsSnsTopicPolicy(),
			"aws_sns_topic_subscription":                   resourceAwsSnsTopicSubscription(),
			"aws_sfn_activity":                             resourceAwsSfnActivity(),
			"aws_sfn_state_machine":                        resourceAwsSfnStateMachine(),
			"aws_default_subnet":                           resourceAwsDefaultSubnet(),
			"aws_subnet":                                   resourceAwsSubnet(),
			"aws_volume_attachment":                        resourceAwsVolumeAttachment(),
			"aws_vpc_dhcp_options_association":             resourceAwsVpcDhcpOptionsAssociation(),
			"aws_default_vpc_dhcp_options":                 resourceAwsDefaultVpcDhcpOptions(),
			"aws_vpc_dhcp_options":                         resourceAwsVpcDhcpOptions(),
			"aws_vpc_peering_connection":                   resourceAwsVpcPeeringConnection(),
			"aws_vpc_peering_connection_accepter":          resourceAwsVpcPeeringConnectionAccepter(),
			"aws_default_vpc":                              resourceAwsDefaultVpc(),
			"aws_vpc":                                      resourceAwsVpc(),
			"aws_vpc_endpoint":                             resourceAwsVpcEndpoint(),
			"aws_vpc_endpoint_connection_notification":     resourceAwsVpcEndpointConnectionNotification(),
			"aws_vpc_endpoint_route_table_association":     resourceAwsVpcEndpointRouteTableAssociation(),
			"aws_vpc_endpoint_subnet_association":          resourceAwsVpcEndpointSubnetAssociation(),
			"aws_vpc_endpoint_service":                     resourceAwsVpcEndpointService(),
			"aws_vpc_endpoint_service_allowed_principal":   resourceAwsVpcEndpointServiceAllowedPrincipal(),
			"aws_vpn_connection":                           resourceAwsVpnConnection(),
			"aws_vpn_connection_route":                     resourceAwsVpnConnectionRoute(),
			"aws_vpn_gateway":                              resourceAwsVpnGateway(),
			"aws_vpn_gateway_attachment":                   resourceAwsVpnGatewayAttachment(),
			"aws_vpn_gateway_route_propagation":            resourceAwsVpnGatewayRoutePropagation(),
			"aws_waf_byte_match_set":                       resourceAwsWafByteMatchSet(),
			"aws_waf_ipset":                                resourceAwsWafIPSet(),
			"aws_waf_rate_based_rule":                      resourceAwsWafRateBasedRule(),
			"aws_waf_regex_match_set":                      resourceAwsWafRegexMatchSet(),
			"aws_waf_regex_pattern_set":                    resourceAwsWafRegexPatternSet(),
			"aws_waf_rule":                                 resourceAwsWafRule(),
			"aws_waf_rule_group":                           resourceAwsWafRuleGroup(),
			"aws_waf_size_constraint_set":                  resourceAwsWafSizeConstraintSet(),
			"aws_waf_web_acl":                              resourceAwsWafWebAcl(),
			"aws_waf_xss_match_set":                        resourceAwsWafXssMatchSet(),
			"aws_waf_sql_injection_match_set":              resourceAwsWafSqlInjectionMatchSet(),
			"aws_waf_geo_match_set":                        resourceAwsWafGeoMatchSet(),
			"aws_wafregional_byte_match_set":               resourceAwsWafRegionalByteMatchSet(),
			"aws_wafregional_geo_match_set":                resourceAwsWafRegionalGeoMatchSet(),
			"aws_wafregional_ipset":                        resourceAwsWafRegionalIPSet(),
			"aws_wafregional_rate_based_rule":              resourceAwsWafRegionalRateBasedRule(),
			"aws_wafregional_regex_match_set":              resourceAwsWafRegionalRegexMatchSet(),
			"aws_wafregional_regex_pattern_set":            resourceAwsWafRegionalRegexPatternSet(),
			"aws_wafregional_rule":                         resourceAwsWafRegionalRule(),
			"aws_wafregional_rule_group":                   resourceAwsWafRegionalRuleGroup(),
			"aws_wafregional_size_constraint_set":          resourceAwsWafRegionalSizeConstraintSet(),
			"aws_wafregional_sql_injection_match_set":      resourceAwsWafRegionalSqlInjectionMatchSet(),
			"aws_wafregional_xss_match_set":                resourceAwsWafRegionalXssMatchSet(),
			"aws_wafregional_web_acl":                      resourceAwsWafRegionalWebAcl(),
			"aws_wafregional_web_acl_association":          resourceAwsWafRegionalWebAclAssociation(),
			"aws_batch_compute_environment":                resourceAwsBatchComputeEnvironment(),
			"aws_batch_job_definition":                     resourceAwsBatchJobDefinition(),
			"aws_batch_job_queue":                          resourceAwsBatchJobQueue(),

			// ALBs are actually LBs because they can be type `network` or `application`
			// To avoid regressions, we will add a new resource for each and they both point
			// back to the old ALB version. IF the Terraform supported aliases for resources
			// this would be a whole lot simplier
			"aws_alb":                         resourceAwsLb(),
			"aws_lb":                          resourceAwsLb(),
			"aws_alb_listener":                resourceAwsLbListener(),
			"aws_lb_listener":                 resourceAwsLbListener(),
			"aws_alb_listener_certificate":    resourceAwsLbListenerCertificate(),
			"aws_lb_listener_certificate":     resourceAwsLbListenerCertificate(),
			"aws_alb_listener_rule":           resourceAwsLbbListenerRule(),
			"aws_lb_listener_rule":            resourceAwsLbbListenerRule(),
			"aws_alb_target_group":            resourceAwsLbTargetGroup(),
			"aws_lb_target_group":             resourceAwsLbTargetGroup(),
			"aws_alb_target_group_attachment": resourceAwsLbTargetGroupAttachment(),
			"aws_lb_target_group_attachment":  resourceAwsLbTargetGroupAttachment(),
		},
		ConfigureFunc: providerConfigure,
	}
}

var descriptions map[string]string

func init() {
	descriptions = map[string]string{
		"region": "The region where AWS operations will take place. Examples\n" +
			"are us-east-1, us-west-2, etc.",

		"access_key": "The access key for API operations. You can retrieve this\n" +
			"from the 'Security & Credentials' section of the AWS console.",

		"secret_key": "The secret key for API operations. You can retrieve this\n" +
			"from the 'Security & Credentials' section of the AWS console.",

		"profile": "The profile for API operations. If not set, the default profile\n" +
			"created with `aws configure` will be used.",

		"shared_credentials_file": "The path to the shared credentials file. If not set\n" +
			"this defaults to ~/.aws/credentials.",

		"token": "session token. A session token is only required if you are\n" +
			"using temporary security credentials.",

		"max_retries": "The maximum number of times an AWS API request is\n" +
			"being executed. If the API request still fails, an error is\n" +
			"thrown.",

		"apigateway_endpoint": "Use this to override the default endpoint URL constructed from the `region`.\n",

		"cloudformation_endpoint": "Use this to override the default endpoint URL constructed from the `region`.\n",

		"cloudwatch_endpoint": "Use this to override the default endpoint URL constructed from the `region`.\n",

		"cloudwatchevents_endpoint": "Use this to override the default endpoint URL constructed from the `region`.\n",

		"cloudwatchlogs_endpoint": "Use this to override the default endpoint URL constructed from the `region`.\n",

		"devicefarm_endpoint": "Use this to override the default endpoint URL constructed from the `region`.\n",

		"dynamodb_endpoint": "Use this to override the default endpoint URL constructed from the `region`.\n" +
			"It's typically used to connect to dynamodb-local.",

		"kinesis_endpoint": "Use this to override the default endpoint URL constructed from the `region`.\n" +
			"It's typically used to connect to kinesalite.",

		"kms_endpoint": "Use this to override the default endpoint URL constructed from the `region`.\n",

		"iam_endpoint": "Use this to override the default endpoint URL constructed from the `region`.\n",

		"lambda_endpoint": "Use this to override the default endpoint URL constructed from the `region`\n",

		"ec2_endpoint": "Use this to override the default endpoint URL constructed from the `region`.\n",

		"elb_endpoint": "Use this to override the default endpoint URL constructed from the `region`.\n",

		"es_endpoint": "Use this to override the default endpoint URL constructed from the `region`.\n",

		"rds_endpoint": "Use this to override the default endpoint URL constructed from the `region`.\n",

		"s3_endpoint": "Use this to override the default endpoint URL constructed from the `region`.\n",

		"sns_endpoint": "Use this to override the default endpoint URL constructed from the `region`.\n",

		"sqs_endpoint": "Use this to override the default endpoint URL constructed from the `region`.\n",

		"insecure": "Explicitly allow the provider to perform \"insecure\" SSL requests. If omitted," +
			"default value is `false`",

		"skip_credentials_validation": "Skip the credentials validation via STS API. " +
			"Used for AWS API implementations that do not have STS available/implemented.",

		"skip_get_ec2_platforms": "Skip getting the supported EC2 platforms. " +
			"Used by users that don't have ec2:DescribeAccountAttributes permissions.",

		"skip_region_validation": "Skip static validation of region name. " +
			"Used by users of alternative AWS-like APIs or users w/ access to regions that are not public (yet).",

		"skip_requesting_account_id": "Skip requesting the account ID. " +
			"Used for AWS API implementations that do not have IAM/STS API and/or metadata API.",

		"skip_medatadata_api_check": "Skip the AWS Metadata API check. " +
			"Used for AWS API implementations that do not have a metadata api endpoint.",

		"s3_force_path_style": "Set this to true to force the request to use path-style addressing,\n" +
			"i.e., http://s3.amazonaws.com/BUCKET/KEY. By default, the S3 client will\n" +
			"use virtual hosted bucket addressing when possible\n" +
			"(http://BUCKET.s3.amazonaws.com/KEY). Specific to the Amazon S3 service.",

		"assume_role_role_arn": "The ARN of an IAM role to assume prior to making API calls.",

		"assume_role_session_name": "The session name to use when assuming the role. If omitted," +
			" no session name is passed to the AssumeRole call.",

		"assume_role_external_id": "The external ID to use when assuming the role. If omitted," +
			" no external ID is passed to the AssumeRole call.",

		"assume_role_policy": "The permissions applied when assuming a role. You cannot use," +
			" this policy to grant further permissions that are in excess to those of the, " +
			" role that is being assumed.",
	}
}

func providerConfigure(d *schema.ResourceData) (interface{}, error) {
	config := Config{
		AccessKey:               d.Get("access_key").(string),
		SecretKey:               d.Get("secret_key").(string),
		Profile:                 d.Get("profile").(string),
		Token:                   d.Get("token").(string),
		Region:                  d.Get("region").(string),
		MaxRetries:              d.Get("max_retries").(int),
		Insecure:                d.Get("insecure").(bool),
		SkipCredsValidation:     d.Get("skip_credentials_validation").(bool),
		SkipGetEC2Platforms:     d.Get("skip_get_ec2_platforms").(bool),
		SkipRegionValidation:    d.Get("skip_region_validation").(bool),
		SkipRequestingAccountId: d.Get("skip_requesting_account_id").(bool),
		SkipMetadataApiCheck:    d.Get("skip_metadata_api_check").(bool),
		S3ForcePathStyle:        d.Get("s3_force_path_style").(bool),
	}

	// Set CredsFilename, expanding home directory
	credsPath, err := homedir.Expand(d.Get("shared_credentials_file").(string))
	if err != nil {
		return nil, err
	}
	config.CredsFilename = credsPath

	assumeRoleList := d.Get("assume_role").(*schema.Set).List()
	if len(assumeRoleList) == 1 {
		assumeRole := assumeRoleList[0].(map[string]interface{})
		config.AssumeRoleARN = assumeRole["role_arn"].(string)
		config.AssumeRoleSessionName = assumeRole["session_name"].(string)
		config.AssumeRoleExternalID = assumeRole["external_id"].(string)

		if v := assumeRole["policy"].(string); v != "" {
			config.AssumeRolePolicy = v
		}

		log.Printf("[INFO] assume_role configuration set: (ARN: %q, SessionID: %q, ExternalID: %q, Policy: %q)",
			config.AssumeRoleARN, config.AssumeRoleSessionName, config.AssumeRoleExternalID, config.AssumeRolePolicy)
	} else {
		log.Printf("[INFO] No assume_role block read from configuration")
	}

	endpointsSet := d.Get("endpoints").(*schema.Set)

	for _, endpointsSetI := range endpointsSet.List() {
		endpoints := endpointsSetI.(map[string]interface{})
		config.AcmEndpoint = endpoints["acm"].(string)
		config.ApigatewayEndpoint = endpoints["apigateway"].(string)
		config.CloudFormationEndpoint = endpoints["cloudformation"].(string)
		config.CloudWatchEndpoint = endpoints["cloudwatch"].(string)
		config.CloudWatchEventsEndpoint = endpoints["cloudwatchevents"].(string)
		config.CloudWatchLogsEndpoint = endpoints["cloudwatchlogs"].(string)
		config.DeviceFarmEndpoint = endpoints["devicefarm"].(string)
		config.DynamoDBEndpoint = endpoints["dynamodb"].(string)
		config.Ec2Endpoint = endpoints["ec2"].(string)
		config.EcrEndpoint = endpoints["ecr"].(string)
		config.EcsEndpoint = endpoints["ecs"].(string)
		config.ElbEndpoint = endpoints["elb"].(string)
		config.EsEndpoint = endpoints["es"].(string)
		config.IamEndpoint = endpoints["iam"].(string)
		config.KinesisEndpoint = endpoints["kinesis"].(string)
		config.KmsEndpoint = endpoints["kms"].(string)
		config.LambdaEndpoint = endpoints["lambda"].(string)
		config.R53Endpoint = endpoints["r53"].(string)
		config.RdsEndpoint = endpoints["rds"].(string)
		config.S3Endpoint = endpoints["s3"].(string)
		config.SnsEndpoint = endpoints["sns"].(string)
		config.SqsEndpoint = endpoints["sqs"].(string)
		config.StsEndpoint = endpoints["sts"].(string)
	}

	if v, ok := d.GetOk("allowed_account_ids"); ok {
		config.AllowedAccountIds = v.(*schema.Set).List()
	}

	if v, ok := d.GetOk("forbidden_account_ids"); ok {
		config.ForbiddenAccountIds = v.(*schema.Set).List()
	}

	return config.Client()
}

// This is a global MutexKV for use within this plugin.
var awsMutexKV = mutexkv.NewMutexKV()

func assumeRoleSchema() *schema.Schema {
	return &schema.Schema{
		Type:     schema.TypeSet,
		Optional: true,
		MaxItems: 1,
		Elem: &schema.Resource{
			Schema: map[string]*schema.Schema{
				"role_arn": {
					Type:        schema.TypeString,
					Optional:    true,
					Description: descriptions["assume_role_role_arn"],
				},

				"session_name": {
					Type:        schema.TypeString,
					Optional:    true,
					Description: descriptions["assume_role_session_name"],
				},

				"external_id": {
					Type:        schema.TypeString,
					Optional:    true,
					Description: descriptions["assume_role_external_id"],
				},

				"policy": {
					Type:        schema.TypeString,
					Optional:    true,
					Description: descriptions["assume_role_policy"],
				},
			},
		},
	}
}

func endpointsSchema() *schema.Schema {
	return &schema.Schema{
		Type:     schema.TypeSet,
		Optional: true,
		Elem: &schema.Resource{
			Schema: map[string]*schema.Schema{
				"acm": {
					Type:        schema.TypeString,
					Optional:    true,
					Default:     "",
					Description: descriptions["acm_endpoint"],
				},
				"apigateway": {
					Type:        schema.TypeString,
					Optional:    true,
					Default:     "",
					Description: descriptions["apigateway_endpoint"],
				},
				"cloudwatch": {
					Type:        schema.TypeString,
					Optional:    true,
					Default:     "",
					Description: descriptions["cloudwatch_endpoint"],
				},
				"cloudwatchevents": {
					Type:        schema.TypeString,
					Optional:    true,
					Default:     "",
					Description: descriptions["cloudwatchevents_endpoint"],
				},
				"cloudwatchlogs": {
					Type:        schema.TypeString,
					Optional:    true,
					Default:     "",
					Description: descriptions["cloudwatchlogs_endpoint"],
				},
				"cloudformation": {
					Type:        schema.TypeString,
					Optional:    true,
					Default:     "",
					Description: descriptions["cloudformation_endpoint"],
				},
				"devicefarm": {
					Type:        schema.TypeString,
					Optional:    true,
					Default:     "",
					Description: descriptions["devicefarm_endpoint"],
				},
				"dynamodb": {
					Type:        schema.TypeString,
					Optional:    true,
					Default:     "",
					Description: descriptions["dynamodb_endpoint"],
				},
				"iam": {
					Type:        schema.TypeString,
					Optional:    true,
					Default:     "",
					Description: descriptions["iam_endpoint"],
				},

				"ec2": {
					Type:        schema.TypeString,
					Optional:    true,
					Default:     "",
					Description: descriptions["ec2_endpoint"],
				},

				"ecr": {
					Type:        schema.TypeString,
					Optional:    true,
					Default:     "",
					Description: descriptions["ecr_endpoint"],
				},

				"ecs": {
					Type:        schema.TypeString,
					Optional:    true,
					Default:     "",
					Description: descriptions["ecs_endpoint"],
				},

				"elb": {
					Type:        schema.TypeString,
					Optional:    true,
					Default:     "",
					Description: descriptions["elb_endpoint"],
				},
				"es": {
					Type:        schema.TypeString,
					Optional:    true,
					Default:     "",
					Description: descriptions["es_endpoint"],
				},
				"kinesis": {
					Type:        schema.TypeString,
					Optional:    true,
					Default:     "",
					Description: descriptions["kinesis_endpoint"],
				},
				"kms": {
					Type:        schema.TypeString,
					Optional:    true,
					Default:     "",
					Description: descriptions["kms_endpoint"],
				},
				"lambda": {
					Type:        schema.TypeString,
					Optional:    true,
					Default:     "",
					Description: descriptions["lambda_endpoint"],
				},
				"r53": {
					Type:        schema.TypeString,
					Optional:    true,
					Default:     "",
					Description: descriptions["r53_endpoint"],
				},
				"rds": {
					Type:        schema.TypeString,
					Optional:    true,
					Default:     "",
					Description: descriptions["rds_endpoint"],
				},
				"s3": {
					Type:        schema.TypeString,
					Optional:    true,
					Default:     "",
					Description: descriptions["s3_endpoint"],
				},
				"sns": {
					Type:        schema.TypeString,
					Optional:    true,
					Default:     "",
					Description: descriptions["sns_endpoint"],
				},
				"sqs": {
					Type:        schema.TypeString,
					Optional:    true,
					Default:     "",
					Description: descriptions["sqs_endpoint"],
				},
				"sts": {
					Type:        schema.TypeString,
					Optional:    true,
					Default:     "",
					Description: descriptions["sts_endpoint"],
				},
			},
		},
		Set: endpointsToHash,
	}
}

func endpointsToHash(v interface{}) int {
	var buf bytes.Buffer
	m := v.(map[string]interface{})
	buf.WriteString(fmt.Sprintf("%s-", m["apigateway"].(string)))
	buf.WriteString(fmt.Sprintf("%s-", m["cloudwatch"].(string)))
	buf.WriteString(fmt.Sprintf("%s-", m["cloudwatchevents"].(string)))
	buf.WriteString(fmt.Sprintf("%s-", m["cloudwatchlogs"].(string)))
	buf.WriteString(fmt.Sprintf("%s-", m["cloudformation"].(string)))
	buf.WriteString(fmt.Sprintf("%s-", m["devicefarm"].(string)))
	buf.WriteString(fmt.Sprintf("%s-", m["dynamodb"].(string)))
	buf.WriteString(fmt.Sprintf("%s-", m["iam"].(string)))
	buf.WriteString(fmt.Sprintf("%s-", m["ec2"].(string)))
	buf.WriteString(fmt.Sprintf("%s-", m["elb"].(string)))
	buf.WriteString(fmt.Sprintf("%s-", m["kinesis"].(string)))
	buf.WriteString(fmt.Sprintf("%s-", m["kms"].(string)))
	buf.WriteString(fmt.Sprintf("%s-", m["lambda"].(string)))
	buf.WriteString(fmt.Sprintf("%s-", m["rds"].(string)))
	buf.WriteString(fmt.Sprintf("%s-", m["s3"].(string)))
	buf.WriteString(fmt.Sprintf("%s-", m["sns"].(string)))
	buf.WriteString(fmt.Sprintf("%s-", m["sqs"].(string)))

	return hashcode.String(buf.String())
}<|MERGE_RESOLUTION|>--- conflicted
+++ resolved
@@ -167,11 +167,8 @@
 			"aws_autoscaling_groups":               dataSourceAwsAutoscalingGroups(),
 			"aws_availability_zone":                dataSourceAwsAvailabilityZone(),
 			"aws_availability_zones":               dataSourceAwsAvailabilityZones(),
-<<<<<<< HEAD
+			"aws_batch_compute_environment":        dataSourceAwsBatchComputeEnvironment(),
 			"aws_batch_job_queue":                  dataSourceAwsBatchJobQueue(),
-=======
-			"aws_batch_compute_environment":        dataSourceAwsBatchComputeEnvironment(),
->>>>>>> 20aebab9
 			"aws_billing_service_account":          dataSourceAwsBillingServiceAccount(),
 			"aws_caller_identity":                  dataSourceAwsCallerIdentity(),
 			"aws_canonical_user_id":                dataSourceAwsCanonicalUserId(),
